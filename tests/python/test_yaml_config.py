--- conflicted
+++ resolved
@@ -15,14 +15,9 @@
 # Get the path to the YAML file
 current_file = Path(__file__)
 yaml_path = current_file.parent.parent.parent / "src" / "pymatlib" / "data" / "alloys" / "SS304L" / "SS304L.yaml"
-# yaml_path = current_file.parent.parent.parent / "src" / "pymatlib" / "data" / "alloys" / "SS304L" / "SS304L_comprehensive.yaml"
+
 # Create alloy from YAML
-<<<<<<< HEAD
-ss316l = create_alloy_from_yaml(yaml_path, T)
-=======
 ss316l, temp = create_alloy_from_yaml(yaml_path, T)
-#ss316l_1 = create_alloy_from_yaml("SS304L_1.yaml", T)
->>>>>>> a7765ee0
 
 # Test various properties
 print(f"Elements: {ss316l.elements}")
