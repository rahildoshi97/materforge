--- conflicted
+++ resolved
@@ -25,12 +25,8 @@
     s = SymbolCreator()
     s_dx, s_dt, s_k, s_rho, s_cp, s_alpha = s.s_dx, s.s_dt, s.s_k, s.s_rho, s.s_cp, s.s_alpha
 
-<<<<<<< HEAD
     alpha = s_k / (s_rho * s_cp)
     heat_pde = ps.fd.transient(f_u) - alpha * (ps.fd.diff(f_u, 0, 0) + ps.fd.diff(f_u, 1, 1))
-=======
-    heat_pde = ps.fd.transient(u) - thermal_diffusivity_symbol * (ps.fd.diff(u, 0, 0) + ps.fd.diff(u, 1, 1)) # type: ignore
->>>>>>> 1136c4bd
 
     discretize = ps.fd.Discretization2ndOrder(dx=s_dx, dt=s_dt)
     heat_pde_discretized = discretize(heat_pde)
@@ -40,199 +36,9 @@
     yaml_path_Al = Path(__file__).parent.parent / "src" / "materforge" / "data" / "materials" / "pure_metals" / "Al" / "Al.yaml"
     yaml_path_SS304L = Path(__file__).parent.parent / "src" / "materforge" / "data" / "materials" / "alloys" / "1.4301" / "1.4301.yaml"
 
-<<<<<<< HEAD
     mat = create_material(yaml_path=yaml_path, dependency=f_u.center(), enable_plotting=True)
     mat_Al = create_material(yaml_path=yaml_path_Al, dependency=f_u.center(), enable_plotting=True)
     mat_SS304L = create_material(yaml_path=yaml_path_SS304L, dependency=f_u.center(), enable_plotting=True)
-=======
-    mat = create_material(yaml_path=yaml_path, dependency=u.center(), enable_plotting=True) # type: ignore
-    mat_Al = create_material(yaml_path=yaml_path_Al, dependency=u.center(), enable_plotting=True) # type: ignore
-    mat_SS304L = create_material(yaml_path=yaml_path_SS304L, dependency=u.center(), enable_plotting=True) # type: ignore
-
-    print(f"Energy density function: {mat.energy_density}")
-    print(f"Type: {type(mat.energy_density)}")
-    print("=" * 80)
-
-    test_temperatures = [
-        # Low temperature region
-        0, 50, 150, 250, 299,
-        # Boundary transitions
-        300, 301, 350, 500,
-        # Heating phase
-        800, 1000, 1200, 1500, 1602.147, 1605, 1606.5, 1667, 1667.5,
-        # Phase transition region
-        1668, 1668.5, 1669, 1670, 1685, 1700, 1725, 1734, 1734.5, 1735,
-        # High temperature liquid phase
-        1800, 2000, 2500, 2999,
-        # Ultra-high temperature
-        3000, 3500, 4000
-    ]
-
-    # Create inverse energy density function
-        # Method 1: Using the convenience function
-        # E = sp.Symbol('E')  # Energy density symbol
-        # inverse_energy_density = create_energy_density_inverse(mat, 'E')
-
-        # Method 2: Using PiecewiseInverter directly (alternative approach)
-        # inverter = PiecewiseInverter()
-        # T_symbol = sp.Symbol('T')  # or extract from energy_density function
-        # E_symbol = sp.Symbol('E')
-        # inverse_energy_density = inverter.create_inverse(mat.energy_density, T_symbol, E_symbol)
-
-    # Method 1: Using convenience function
-    print("METHOD 1: Using create_energy_density_inverse()")
-    print("-" * 60)
-
-    if hasattr(mat, 'energy_density'):
-        try:
-            E = sp.Symbol('E')
-            inverse_energy_density = PiecewiseInverter.create_energy_density_inverse(mat, 'E')
-            print(f"✓ Inverse energy density created successfully")
-            print(f"Inverse function: {inverse_energy_density}")
-
-            # Test round-trip accuracy for Method 1
-            print("\nMethod 1 - Round-trip accuracy test:")
-            method1_errors = []
-            method1_passed = 0
-            method1_failed = 0
-
-            for temp in test_temperatures:
-                try:
-                    # Forward: T -> E
-                    energy_val = float(mat.energy_density.subs(u.center(), temp).evalf()) # type: ignore
-                    # Backward: E -> T
-                    recovered_temp = float(inverse_energy_density.subs(E, energy_val)) # type: ignore
-                    error = abs(temp - recovered_temp)
-                    method1_errors.append(error)
-
-                    status = "✓" if error < 1e-6 else "!" if error < 1e-3 else "✗"
-                    if error < 1e-3:
-                        method1_passed += 1
-                    else:
-                        method1_failed += 1
-
-                    print(f"{status} T={temp:6.1f}K -> E={energy_val:12.2e} -> T={recovered_temp:6.1f}K, Error={error:.2e}")
-
-                except Exception as e:
-                    method1_failed += 1
-                    print(f"✗ Error at T={temp}K: {e}")
-
-            max_error_method1 = max(method1_errors) if method1_errors else float('inf')
-            print(f"\nMethod 1 Summary:")
-            print(f"  Passed: {method1_passed}/{len(test_temperatures)}")
-            print(f"  Failed: {method1_failed}/{len(test_temperatures)}")
-            print(f"  Maximum error: {max_error_method1:.2e}")
-
-        except Exception as e:
-            print(f"✗ Method 1 failed: {e}")
-            method1_passed = 0
-            method1_failed = len(test_temperatures)
-    else:
-        print("✗ Material does not have energy_density property")
-        method1_passed = 0
-        method1_failed = len(test_temperatures)
-
-    print("\n" + "=" * 80)
-
-    # METHOD 2: Using PiecewiseInverter directly
-    print("METHOD 2: Using PiecewiseInverter directly")
-    print("-" * 60)
-
-    if hasattr(mat, 'energy_density'):
-        try:
-            # Extract the temperature symbol from the energy density function
-            energy_symbols = mat.energy_density.free_symbols # type: ignore
-            if len(energy_symbols) != 1:
-                raise ValueError(f"Energy density function must have exactly one symbol, found: {energy_symbols}")
-
-            temp_symbol = list(energy_symbols)[0]  # This should be u.center()
-            E_symbol = sp.Symbol('E')
-
-            # Create inverter with custom tolerance
-            inverse_func = PiecewiseInverter.create_inverse(mat.energy_density, temp_symbol, E_symbol) # type: ignore
-
-            print(f"✓ Method 2 inverse created successfully!")
-            print(f"Temperature symbol used: {temp_symbol}")
-            print(f"Inverse function: {inverse_func}")
-
-            # Test round-trip accuracy for Method 2
-            print("\nMethod 2 - Round-trip accuracy test:")
-            method2_errors = []
-            method2_passed = 0
-            method2_failed = 0
-
-            for temp in test_temperatures:
-                try:
-                    # Forward: T -> E
-                    energy_val = float(mat.energy_density.subs(temp_symbol, temp).evalf()) # type: ignore
-                    # Backward: E -> T
-                    recovered_temp = float(inverse_func.subs(E_symbol, energy_val)) # type: ignore
-                    error = abs(temp - recovered_temp)
-                    method2_errors.append(error)
-
-                    status = "✓" if error < 1e-6 else "!" if error < 1e-3 else "✗"
-                    if error < 1e-3:
-                        method2_passed += 1
-                    else:
-                        method2_failed += 1
-
-                    print(f"{status} T={temp:6.1f}K -> E={energy_val:12.2e} -> T={recovered_temp:6.1f}K, Error={error:.2e}")
-
-                except Exception as e:
-                    method2_failed += 1
-                    print(f"✗ Error at T={temp}K: {e}")
-
-            max_error_method2 = max(method2_errors) if method2_errors else float('inf')
-            print(f"\nMethod 2 Summary:")
-            print(f"  Passed: {method2_passed}/{len(test_temperatures)}")
-            print(f"  Failed: {method2_failed}/{len(test_temperatures)}")
-            print(f"  Maximum error: {max_error_method2:.2e}")
-
-        except ValueError as e:
-            if "degree" in str(e).lower():
-                print(f"✗ Expected error: {e}")
-                print("  This is expected if the material has non-linear energy density.")
-                print("  The simplified inverter only supports linear piecewise functions.")
-                method2_passed = 0
-                method2_failed = len(test_temperatures)
-            else:
-                print(f"✗ Method 2 failed: {e}")
-                method2_passed = 0
-                method2_failed = len(test_temperatures)
-        except Exception as e:
-            print(f"✗ Method 2 failed with unexpected error: {e}")
-            method2_passed = 0
-            method2_failed = len(test_temperatures)
-    else:
-        print("✗ Material does not have energy_density property")
-        method2_passed = 0
-        method2_failed = len(test_temperatures)
-
-    print("\n" + "=" * 80)
-
-    # COMPARISON SUMMARY
-    print("COMPARISON SUMMARY")
-    print("-" * 60)
-    print(f"Method 1 (Convenience function):")
-    print(f"  Success rate: {method1_passed}/{len(test_temperatures)} ({100*method1_passed/len(test_temperatures):.1f}%)")
-    if 'max_error_method1' in locals():
-        print(f"  Max error: {max_error_method1:.2e}") # type: ignore
-
-    print(f"\nMethod 2 (Direct PiecewiseInverter):")
-    print(f"  Success rate: {method2_passed}/{len(test_temperatures)} ({100*method2_passed/len(test_temperatures):.1f}%)")
-    if 'max_error_method2' in locals():
-        print(f"  Max error: {max_error_method2:.2e}") # type: ignore
-
-    # Determine which method performed better
-    if method1_passed > method2_passed:
-        print(f"\nMethod 1 (Convenience function) performed better!")
-    elif method2_passed > method1_passed:
-        print(f"\nMethod 2 (Direct PiecewiseInverter) performed better!")
-    else:
-        print(f"\nBoth methods performed equally!")
-
-    print("\n" + "=" * 80)
->>>>>>> 1136c4bd
 
     subexp = [
         ps.Assignment(s_k, mat.heat_conductivity),
@@ -244,16 +50,11 @@
     ac = ps.AssignmentCollection(
         subexpressions=subexp,
         main_assignments=[
-<<<<<<< HEAD
             ps.Assignment(f_u_tmp.center(), heat_pde_discretized),
             # ps.Assignment(f_k.center(), s_k),
             # ps.Assignment(f_rho.center(), s_rho),
             # ps.Assignment(f_cp.center(), s_cp),
             ps.Assignment(f_alpha.center(), s_alpha)
-=======
-            ps.Assignment(u_tmp.center(), heat_pde_discretized), # type: ignore
-            ps.Assignment(thermal_diffusivity_field.center(), thermal_diffusivity_symbol) # type: ignore
->>>>>>> 1136c4bd
         ])
 
     print(f"ac\n{ac}")
