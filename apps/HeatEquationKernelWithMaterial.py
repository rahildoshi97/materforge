import sympy as sp
import pystencils as ps
from importlib.resources import files
from pystencilssfg import SourceFileGenerator
from sfg_walberla import Sweep
<<<<<<< HEAD
=======
from pymatlib.data.alloys.SS304L import SS304L
>>>>>>> 69e78576
from pymatlib.core.assignment_converter import assignment_converter
from pymatlib.core.interpolators import InterpolationArrayContainer
from pymatlib.core.yaml_parser import create_alloy_from_yaml

with SourceFileGenerator() as sfg:
    data_type = "float64"  # if ctx.double_accuracy else "float32"

    u, u_tmp = ps.fields(f"u, u_tmp: {data_type}[2D]", layout='fzyx')
    thermal_diffusivity = sp.Symbol("thermal_diffusivity")
    thermal_diffusivity_out = ps.fields(f"thermal_diffusivity_out: {data_type}[2D]", layout='fzyx')
    dx, dt = sp.Symbol("dx"), sp.Symbol("dt")

    heat_pde = ps.fd.transient(u) - thermal_diffusivity * (ps.fd.diff(u, 0, 0) + ps.fd.diff(u, 1, 1))

    discretize = ps.fd.Discretization2ndOrder(dx=dx, dt=dt)
    heat_pde_discretized = discretize(heat_pde)
    heat_pde_discretized = heat_pde_discretized.args[1] + heat_pde_discretized.args[0].simplify()

<<<<<<< HEAD
    yaml_path = files('pymatlib.data.alloys.SS316L').joinpath('SS304L.yaml')
    mat = create_alloy_from_yaml(yaml_path, u.center())
    # arr_container = DoubleLookupArrayContainer("SS316L", mat.temperature_array, mat.energy_density_array)
    arr_container = InterpolationArrayContainer.from_material("SS316L", mat)
    sfg.generate(arr_container)
=======
    # mat = SS304L.create_SS316L(u.center())

    from pathlib import Path
    # Relative path to the package
    #yaml_path = Path(__file__).parent.parent / "src" / "pymatlib" / "data" / "alloys" / "SS304L" / "SS304L.yaml"

    from importlib.resources import files
    # Access the YAML file as a package resource
    yaml_path = files('pymatlib.data.alloys.SS304L').joinpath('SS304L.yaml')
    mat = create_alloy_from_yaml(yaml_path, u.center())
    # yaml_path_1 = files('pymatlib.data.alloys.SS304L').joinpath('SS304L_1.yaml')
    # mat1 = create_alloy_from_yaml(yaml_path_1, u.center())

    # arr_container = DoubleLookupArrayContainer("SS304L", mat.temperature_array, mat.energy_density_array)
    arr_container = InterpolationArrayContainer.from_material("SS304L", mat)
    sfg.generate(arr_container)
    # arr_container = InterpolationArrayContainer.from_material("SS304L_1", mat1)
    # sfg.generate(arr_container)
>>>>>>> 69e78576

    # Convert assignments to pystencils format
    subexp, subs = assignment_converter(mat.thermal_diffusivity.assignments)

    subexp.append(ps.Assignment(thermal_diffusivity, mat.thermal_diffusivity.expr))

    ac = ps.AssignmentCollection(
        subexpressions=subexp,
        main_assignments=[
            ps.Assignment(u_tmp.center(), heat_pde_discretized),
            ps.Assignment(thermal_diffusivity_out.center(), thermal_diffusivity)
        ])

    # generate_sweep(ctx, 'HeatEquationKernelWithMaterial', ac, varying_parameters=((data_type, str(thermal_diffusivity)),))
    sweep = Sweep("HeatEquationKernelWithMaterial", ac)
    sfg.generate(sweep)<|MERGE_RESOLUTION|>--- conflicted
+++ resolved
@@ -3,10 +3,6 @@
 from importlib.resources import files
 from pystencilssfg import SourceFileGenerator
 from sfg_walberla import Sweep
-<<<<<<< HEAD
-=======
-from pymatlib.data.alloys.SS304L import SS304L
->>>>>>> 69e78576
 from pymatlib.core.assignment_converter import assignment_converter
 from pymatlib.core.interpolators import InterpolationArrayContainer
 from pymatlib.core.yaml_parser import create_alloy_from_yaml
@@ -25,32 +21,10 @@
     heat_pde_discretized = discretize(heat_pde)
     heat_pde_discretized = heat_pde_discretized.args[1] + heat_pde_discretized.args[0].simplify()
 
-<<<<<<< HEAD
     yaml_path = files('pymatlib.data.alloys.SS316L').joinpath('SS304L.yaml')
     mat = create_alloy_from_yaml(yaml_path, u.center())
-    # arr_container = DoubleLookupArrayContainer("SS316L", mat.temperature_array, mat.energy_density_array)
     arr_container = InterpolationArrayContainer.from_material("SS316L", mat)
     sfg.generate(arr_container)
-=======
-    # mat = SS304L.create_SS316L(u.center())
-
-    from pathlib import Path
-    # Relative path to the package
-    #yaml_path = Path(__file__).parent.parent / "src" / "pymatlib" / "data" / "alloys" / "SS304L" / "SS304L.yaml"
-
-    from importlib.resources import files
-    # Access the YAML file as a package resource
-    yaml_path = files('pymatlib.data.alloys.SS304L').joinpath('SS304L.yaml')
-    mat = create_alloy_from_yaml(yaml_path, u.center())
-    # yaml_path_1 = files('pymatlib.data.alloys.SS304L').joinpath('SS304L_1.yaml')
-    # mat1 = create_alloy_from_yaml(yaml_path_1, u.center())
-
-    # arr_container = DoubleLookupArrayContainer("SS304L", mat.temperature_array, mat.energy_density_array)
-    arr_container = InterpolationArrayContainer.from_material("SS304L", mat)
-    sfg.generate(arr_container)
-    # arr_container = InterpolationArrayContainer.from_material("SS304L_1", mat1)
-    # sfg.generate(arr_container)
->>>>>>> 69e78576
 
     # Convert assignments to pystencils format
     subexp, subs = assignment_converter(mat.thermal_diffusivity.assignments)
@@ -64,6 +38,5 @@
             ps.Assignment(thermal_diffusivity_out.center(), thermal_diffusivity)
         ])
 
-    # generate_sweep(ctx, 'HeatEquationKernelWithMaterial', ac, varying_parameters=((data_type, str(thermal_diffusivity)),))
     sweep = Sweep("HeatEquationKernelWithMaterial", ac)
     sfg.generate(sweep)