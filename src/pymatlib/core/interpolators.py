import numpy as np
import sympy as sp
from typing import Union, List, Tuple
from pymatlib.core.models import sympy_wrapper, material_property_wrapper
from pymatlib.core.typedefs import Assignment, ArrayTypes, MaterialProperty
from pymatlib.core.data_handler import check_equidistant, check_strictly_increasing


COUNT = 0


def interpolate_equidistant(
        T: Union[float, sp.Symbol],
        T_base: float,
        T_incr: float,
        v_array: ArrayTypes) -> MaterialProperty:
    """
    Perform equidistant interpolation for symbolic or numeric temperature values.

    :param T: Temperature, either symbolic (sp.Symbol) or numeric (float).
    :param T_base: Base temperature for the interpolation.
    :param T_incr: Increment in temperature for each step in the interpolation array.
    :param v_array: Array of values corresponding to the temperatures.
    :return: Interpolated value as a MaterialProperty object.
    """
    if T_incr < 0:
        T_incr *= -1
        T_base -= T_incr * (len(v_array) - 1)
        v_array = np.flip(v_array)

    if isinstance(T, sp.Symbol):
        global COUNT
        label = '_' + str(COUNT).zfill(3)
        COUNT += 1

        sym_data = sp.IndexedBase(label + "_var", shape=len(v_array))
        sym_idx = sp.symbols(label + '_idx')  # , cls=sp.Idx)
        sym_dec = sp.Symbol(label + "_dec")

        T_base = sympy_wrapper(T_base)  # T_base = sp.Float(T_base)
        T_incr = sympy_wrapper(T_incr)  # T_incr = sp.Float(T_incr)

        pos = (T - T_base) / T_incr
        pos_dec = pos - sp.floor(pos)

        result = sp.Piecewise(
            (sympy_wrapper(v_array[0]), T < T_base),
            (sympy_wrapper(v_array[-1]), T >= T_base + (len(v_array) - 1) * T_incr),
            ((1 - sym_dec) * sym_data[sym_idx] + sym_dec * sym_data[sym_idx + 1], True)
        )
        sub_expressions = [
            Assignment(sym_data, tuple(sympy_wrapper(v_array)), "double[]"),
            Assignment(sym_idx, pos, "int"),
            Assignment(sym_dec, pos_dec, "double")
        ]
        return MaterialProperty(result, sub_expressions)

    elif isinstance(T, float):
        n = len(v_array)

        min_temp = T_base
        max_temp = T_base + (n - 1) * T_incr
        if T <= min_temp:
            return material_property_wrapper(v_array[0])
        elif T >= max_temp:
            return material_property_wrapper(v_array[-1])

        pos = (T - T_base) / T_incr
        pos_int = int(pos)
        pos_dec = pos - pos_int

        value = (1 - pos_dec) * v_array[pos_int] + pos_dec * v_array[pos_int + 1]
        return material_property_wrapper(value)

    else:
        raise ValueError(f"Unsupported type for T: {type(T)}")


def interpolate_lookup(
        T: Union[float, sp.Symbol],
        T_array: ArrayTypes,
        v_array: ArrayTypes) -> MaterialProperty:
    """
    Perform lookup-based interpolation for symbolic or numeric temperature values.

    :param T: Temperature, either symbolic (sp.Symbol) or numeric (float).
    :param T_array: Array of temperatures for lookup.
    :param v_array: Array of values corresponding to the temperatures.
    :return: Interpolated value as a float or MaterialProperty object.
    :raises ValueError: If T_array and v_array lengths do not match or if T is of unsupported type.
    """
    if len(T_array) != len(v_array):
        raise ValueError("T_array and v_array must have the same length")

    if T_array[0] > T_array[-1]:
        T_array = np.flip(T_array)
        v_array = np.flip(v_array)

    if isinstance(T, sp.Symbol):
        global COUNT
        label = '_' + str(COUNT).zfill(3)
        COUNT += 1

        sym_expr = sp.Symbol(label + "_expr")

        T_array = sympy_wrapper(T_array)
        v_array = sympy_wrapper(v_array)

        conditions = [
            (v_array[0], T < T_array[0]),
            (v_array[-1], T >= T_array[-1])]
        for i in range(len(T_array) - 1):
            interp_expr = (
                    v_array[i] + (v_array[i + 1] - v_array[i]) / (T_array[i + 1] - T_array[i]) * (T - T_array[i]))
            conditions.append(
                (interp_expr, sp.And(T >= T_array[i], T < T_array[i + 1]) if i + 1 < len(T_array) - 1 else True))
        sub_expressions = [
            Assignment(sym_expr, sp.Piecewise(*conditions), "double"),
        ]
        return MaterialProperty(sym_expr, sub_expressions)

    elif isinstance(T, float):
        if T <= T_array[0]:
            return material_property_wrapper(v_array[0])
        elif T >= T_array[-1]:
            return material_property_wrapper(v_array[-1])
        else:
            v = np.interp(T, T_array, v_array)
            return material_property_wrapper(float(v))
    else:
        raise ValueError(f"Invalid input for T: {type(T)}")


def interpolate_property(
        T: Union[float, sp.Symbol],
        temp_array: ArrayTypes,
        prop_array: ArrayTypes,
        temp_array_limit: int = 6,  # if len(temp_array) < 6, force_lookup
        force_lookup: bool = False) -> MaterialProperty:
    """
    Perform interpolation based on the type of temperature array (equidistant or not).

    :param T: Temperature, either symbolic (sp.Symbol) or numeric (float).
    :param temp_array: Array of temperatures.
    :param prop_array: Array of property values corresponding to the temperatures.
    :param temp_array_limit: Minimum length of the temperature array to force equidistant interpolation.
    :param force_lookup: Boolean to force lookup interpolation regardless of temperature array type.
    :return: Interpolated value.
    :raises ValueError:
    :raises ValueError:
        - If T (numeric) is not in range.
        - If temp_array or prop_array length < 2.
        - If temp_array and prop_array lengths mismatch.
    :raises TypeError: If temp_array or prop_array is not a list, tuple, or ndarray.
    """
    if isinstance(T, float):
        if T < 20.0 or T > 20000.0:
            raise ValueError(f"Temperature must be between 20K and 20000K")

    if len(temp_array) <= 1 or len(prop_array) <= 1:
        raise ValueError(f"Length of temp_array {len(temp_array)} or length of prop_array {len(prop_array)} <= 1")

    if not isinstance(temp_array, (Tuple, List, np.ndarray)):
        raise TypeError(f"Expected temp_array to be a list or array or tuple, got {type(temp_array)}")

    if not isinstance(prop_array, (Tuple, List, np.ndarray)):
        raise TypeError(f"Expected prop_array to be a list or array or tuple, got {type(prop_array)}")

    if len(temp_array) != len(prop_array):
        raise ValueError("T_array and v_array must have the same length")

    if temp_array[0] > temp_array[-1]:
        temp_array = np.flip(temp_array)
        prop_array = np.flip(prop_array)

    incr = check_equidistant(np.asarray(temp_array))

    if force_lookup or incr == 0 or len(temp_array) < temp_array_limit:
        return interpolate_lookup(T, temp_array, prop_array)
    else:
        return interpolate_equidistant(T, float(temp_array[0]), incr, prop_array)


# Moved from models.py to interpolators.py
def temperature_from_energy_density(
        T: sp.Expr,
        temperature_array: np.ndarray,
        h_in: float,
        energy_density: MaterialProperty) -> float:
    """
    Compute the temperature for energy density using linear interpolation.
    Args:
        T: Symbol for temperature in material property.
        temperature_array: Array of temperature values.
        h_in: Target property value.
        energy_density: Material property for energy_density.
    Returns:
        Corresponding temperature(s) for the input energy density value(s).
    """
    T_min, T_max = np.min(temperature_array), np.max(temperature_array)
    h_min, h_max = energy_density.evalf(T, T_min), energy_density.evalf(T, T_max)

    if h_in < h_min or h_in > h_max:
        raise ValueError(f"The input energy density value of {h_in} is outside the computed range {h_min, h_max}.")

    tolerance: float = 5e-6
    max_iterations: int = 5000

    iteration_count = 0

    for _ in range(max_iterations):
        iteration_count += 1
        # Linear interpolation to find T_1
        T_1 = T_min + (h_in - h_min) * (T_max - T_min) / (h_max - h_min)
        # Evaluate h_1 at T_1
        h_1 = energy_density.evalf(T, T_1)

        if abs(h_1 - h_in) < tolerance:
            # print(f"Linear interpolation converged in {iteration_count} iterations.")
            return T_1

        if h_1 < h_in:
            T_min, h_min = T_1, h_1
        else:
            T_max, h_max = T_1, h_1

    raise RuntimeError(f"Linear interpolation did not converge within {max_iterations} iterations.")


# Moved from models.py to interpolators.py
def interpolate_binary_search(
        temperature_array: np.ndarray,
        h_in: float,
        energy_density_array: np.ndarray,
        epsilon: float = 1e-6) -> float:

    # Input validation
    if len(temperature_array) != len(energy_density_array):
        raise ValueError("temperature_array and energy_density_array must have the same length.")

    n = len(temperature_array)
    is_ascending = temperature_array[0] < temperature_array[-1]

    # Critical boundary indices
    start_idx = 0 if is_ascending else n - 1
    end_idx = n - 1 if is_ascending else 0

    # Boundary checks
    if h_in <= energy_density_array[start_idx]:
        return float(temperature_array[start_idx])
    if h_in >= energy_density_array[end_idx]:
        return float(temperature_array[end_idx])

    # Binary search
    left, right = 0, n - 1
    while left <= right:
        mid = (left + right) // 2
        mid_val = energy_density_array[mid]

        if abs(mid_val - h_in) < epsilon:
            return float(temperature_array[mid])

        if (mid_val > h_in) == is_ascending:
            right = mid - 1
        else:
            left = mid + 1

    # Linear interpolation
    x0 = energy_density_array[right]
    x1 = energy_density_array[left]
    y0 = temperature_array[right]
    y1 = temperature_array[left]

    return float(y0 + (y1 - y0) * (h_in - x0) / (x1 - x0))


<<<<<<< HEAD
def E_eq_from_E_neq(E_neq: np.ndarray) -> Tuple[np.ndarray, float]:
    delta_min: float = np.min(np.diff(E_neq))
    # delta_min: float = np.min(np.abs(np.diff(E_neq)))
    if delta_min < 1.:
        raise ValueError(f"Energy density array points are very closely spaced, delta = {delta_min}")
    delta_E_eq = max(np.floor(delta_min * 0.95), 1.)
    E_eq = np.arange(E_neq[0], E_neq[-1] + delta_E_eq, delta_E_eq, dtype=np.float64)
    inv_delta_E_eq: float = float(1. / (E_eq[1] - E_eq[0]))
    return E_eq, inv_delta_E_eq


def create_idx_mapping(E_neq: np.ndarray, E_eq: np.ndarray) -> np.ndarray:
    """idx_map = np.zeros(len(E_eq), dtype=int)
    for i, e in enumerate(E_eq):
        idx = int(np.searchsorted(E_neq, e) - 1)
        idx = max(0, min(idx, len(E_neq) - 2))  # Bound check
        idx_map[i] = idx"""
    # idx_map = np.searchsorted(E_neq, E_eq) - 1
    idx_map = np.searchsorted(E_neq, E_eq, side='right') - 1
    idx_map = np.clip(idx_map, 0, len(E_neq) - 2)
=======
def y_eq_from_y_neq(y_neq: np.ndarray) -> Tuple[np.ndarray, float]:
    delta_min: float = np.min(np.abs(np.diff(y_neq)))
    if delta_min < 1.:
        raise ValueError(f"Array points are very closely spaced, delta = {delta_min}")
    print(f"delta_min:", delta_min)
    delta_y_eq = max(np.floor(delta_min * 0.95), 1.)
    print(f"delta_y_eq:", delta_y_eq)
    y_eq = np.arange(y_neq[0], y_neq[-1] + delta_y_eq, delta_y_eq, dtype=np.float64)
    print(f"np.size(y_eq):", np.size(y_eq))
    inv_delta_y_eq: float = float(1. / (y_eq[1] - y_eq[0]))
    return y_eq, inv_delta_y_eq


def create_idx_mapping(y_neq: np.ndarray, y_eq: np.ndarray) -> np.ndarray:
    """idx_map = np.zeros(len(y_eq), dtype=int)
    for i, e in enumerate(y_eq):
        idx = int(np.searchsorted(y_neq, e) - 1)
        idx = max(0, min(idx, len(y_neq) - 2))  # Bound check
        idx_map[i] = idx"""
    # idx_map = np.searchsorted(y_neq, y_eq) - 1
    idx_map = np.searchsorted(y_neq, y_eq, side='right') - 1
    idx_map = np.clip(idx_map, 0, len(y_neq) - 2)
    print(f"idx_map: {idx_map}")
>>>>>>> a7765ee0
    return idx_map.astype(np.int32)


def prepare_interpolation_arrays(x_array: np.ndarray, y_array: np.ndarray, verbose=False) -> dict:
    """
    Validates input arrays and prepares data for interpolation.

    Args:
        x_array: Array of x values
        y_array: Array of y values corresponding to x
        verbose: If True, prints diagnostic information during processing

    Returns:
        A dictionary with arrays and metadata for the appropriate interpolation method:
        - Common keys: 'x_bs', 'y_bs', 'method', 'is_equidistant', 'increment'
        - Additional keys for double_lookup method: 'x_eq', 'y_neq', 'y_eq',
          'inv_delta_y_eq', 'idx_map'

    Raises:
        ValueError: If arrays don't meet requirements for interpolation
    """
    # Convert to numpy arrays if not already
    x_array = np.asarray(x_array)
    y_array = np.asarray(y_array)

    # Basic validation
    if len(x_array) != len(y_array):
        raise ValueError(f"y array (length {len(y_array)}) and x array (length {len(x_array)}) must have the same length!")

    if not y_array.size or not x_array.size:
        raise ValueError("x and y arrays must not be empty!")

    if len(y_array) < 2:
        raise ValueError(f"Arrays must contain at least 2 elements, got {len(y_array)}!")

    # Check if arrays are monotonic
    x_increasing = np.all(np.diff(x_array) > 0)
    x_decreasing = np.all(np.diff(x_array) < 0)
    y_increasing = np.all(np.diff(y_array) > 0)
    y_decreasing = np.all(np.diff(y_array) < 0)

    if not (x_increasing or x_decreasing):
        raise ValueError("Temperature array must be monotonically increasing or decreasing")

    if not (y_increasing or y_decreasing):
        raise ValueError("Energy density array must be monotonically increasing or decreasing")

    # Check if energy increases with temperature (both increasing or both decreasing)
    if (x_increasing and y_decreasing) or (x_decreasing and y_increasing):
        raise ValueError("Energy density must increase with temperature")

    # Create copies to avoid modifying original arrays
    x_bs = np.copy(x_array)
    y_bs = np.copy(y_array)

    # Flip arrays if temperature is in descending order
    if x_decreasing:
        if verbose:
            print("Temperature array is descending, flipping arrays for processing")
        x_bs = np.flip(x_bs)
        y_bs = np.flip(y_bs)

    # Check for strictly increasing values
    has_warnings = False
    try:
        check_strictly_increasing(x_bs, "x array")
        check_strictly_increasing(y_bs, "y array")
    except ValueError as e:
        has_warnings = True
        if verbose:
            print(f"Warning: {e}")
            print("Continuing with interpolation, but results may be less accurate")

    # Use the existing check_equidistant function to determine if suitable for double lookup
    x_incr = check_equidistant(x_bs)
    is_equidistant = x_incr != 0.0

    # Initialize result with common fields
    result = {
        "x_bs": x_bs,
        "y_bs": y_bs,
        "method": "binary_search",
        "is_equidistant": is_equidistant,
        "increment": x_incr if is_equidistant else 0.0,
        "has_warnings": has_warnings
    }

    # If temperature is equidistant, prepare for double lookup
    if is_equidistant:
        if verbose:
            print(f"x array is equidistant with increment {x_incr}, using double lookup")

        try:
            # Create equidistant energy array and mapping
            y_eq, inv_delta_y_eq = y_eq_from_y_neq(y_bs)
            idx_mapping = create_idx_mapping(y_bs, y_eq)

            result.update({
                "x_eq": x_bs,
                "y_neq": y_bs,
                "y_eq": y_eq,
                "inv_delta_y_eq": inv_delta_y_eq,
                "idx_map": idx_mapping,
                "method": "double_lookup"
            })
        except Exception as e:
            if verbose:
                print(f"Warning: Failed to create double lookup tables: {e}")
                print("Falling back to binary search method")
    elif verbose:
        print("x array is not equidistant, using binary search")

    return result
<<<<<<< HEAD

=======
'''
    # Determine if suitable for double lookup (temperature must be equidistant)
    x_diffs = np.diff(x_bs)
    is_equidistant = np.allclose(x_diffs, x_diffs[0], rtol=1e-5)

    result = {
        "x_bs": x_bs,
        "y_bs": y_bs,
        "method": "binary_search"
    }

    # If temperature is equidistant, prepare for double lookup
    if is_equidistant:
        # Create equidistant energy array and mapping
        y_eq, inv_delta_y_eq = y_eq_from_y_neq(y_bs)
        idx_mapping = create_idx_mapping(y_bs, y_eq)

        result.update({
            "x_eq": x_bs,
            "y_neq": y_bs,
            "y_eq": y_eq,
            "inv_delta_y_eq": inv_delta_y_eq,
            "idx_map": idx_mapping,
            "method": "double_lookup"
        })

    return result
'''
>>>>>>> a7765ee0

def interpolate_double_lookup(E_target: float, T_eq: np.ndarray, E_neq: np.ndarray, E_eq: np.ndarray, inv_delta_E_eq: float, idx_map: np.ndarray) -> float:

    if E_target <= E_neq[0]:
        return float(T_eq[0])
    if E_target >= E_neq[-1]:
        return float(T_eq[-1])

    idx_E_eq = int((E_target - E_eq[0]) * inv_delta_E_eq)
    idx_E_eq = min(idx_E_eq, len(idx_map) - 1)

    idx_E_neq = idx_map[idx_E_eq]
    if E_neq[idx_E_neq + 1] < E_target and idx_E_neq + 1 < len(E_neq):
        idx_E_neq += 1

    E1, E2 = E_neq[idx_E_neq], E_neq[idx_E_neq + 1]
    T1, T2 = T_eq[idx_E_neq], T_eq[idx_E_neq + 1]

    return float(T1 + (T2 - T1) * (E_target - E1) / (E2 - E1))<|MERGE_RESOLUTION|>--- conflicted
+++ resolved
@@ -274,37 +274,12 @@
     return float(y0 + (y1 - y0) * (h_in - x0) / (x1 - x0))
 
 
-<<<<<<< HEAD
-def E_eq_from_E_neq(E_neq: np.ndarray) -> Tuple[np.ndarray, float]:
-    delta_min: float = np.min(np.diff(E_neq))
-    # delta_min: float = np.min(np.abs(np.diff(E_neq)))
-    if delta_min < 1.:
-        raise ValueError(f"Energy density array points are very closely spaced, delta = {delta_min}")
-    delta_E_eq = max(np.floor(delta_min * 0.95), 1.)
-    E_eq = np.arange(E_neq[0], E_neq[-1] + delta_E_eq, delta_E_eq, dtype=np.float64)
-    inv_delta_E_eq: float = float(1. / (E_eq[1] - E_eq[0]))
-    return E_eq, inv_delta_E_eq
-
-
-def create_idx_mapping(E_neq: np.ndarray, E_eq: np.ndarray) -> np.ndarray:
-    """idx_map = np.zeros(len(E_eq), dtype=int)
-    for i, e in enumerate(E_eq):
-        idx = int(np.searchsorted(E_neq, e) - 1)
-        idx = max(0, min(idx, len(E_neq) - 2))  # Bound check
-        idx_map[i] = idx"""
-    # idx_map = np.searchsorted(E_neq, E_eq) - 1
-    idx_map = np.searchsorted(E_neq, E_eq, side='right') - 1
-    idx_map = np.clip(idx_map, 0, len(E_neq) - 2)
-=======
 def y_eq_from_y_neq(y_neq: np.ndarray) -> Tuple[np.ndarray, float]:
-    delta_min: float = np.min(np.abs(np.diff(y_neq)))
+    delta_min: float = np.min(np.diff(y_neq))
     if delta_min < 1.:
         raise ValueError(f"Array points are very closely spaced, delta = {delta_min}")
-    print(f"delta_min:", delta_min)
     delta_y_eq = max(np.floor(delta_min * 0.95), 1.)
-    print(f"delta_y_eq:", delta_y_eq)
     y_eq = np.arange(y_neq[0], y_neq[-1] + delta_y_eq, delta_y_eq, dtype=np.float64)
-    print(f"np.size(y_eq):", np.size(y_eq))
     inv_delta_y_eq: float = float(1. / (y_eq[1] - y_eq[0]))
     return y_eq, inv_delta_y_eq
 
@@ -318,8 +293,6 @@
     # idx_map = np.searchsorted(y_neq, y_eq) - 1
     idx_map = np.searchsorted(y_neq, y_eq, side='right') - 1
     idx_map = np.clip(idx_map, 0, len(y_neq) - 2)
-    print(f"idx_map: {idx_map}")
->>>>>>> a7765ee0
     return idx_map.astype(np.int32)
 
 
@@ -433,38 +406,7 @@
         print("x array is not equidistant, using binary search")
 
     return result
-<<<<<<< HEAD
-
-=======
-'''
-    # Determine if suitable for double lookup (temperature must be equidistant)
-    x_diffs = np.diff(x_bs)
-    is_equidistant = np.allclose(x_diffs, x_diffs[0], rtol=1e-5)
-
-    result = {
-        "x_bs": x_bs,
-        "y_bs": y_bs,
-        "method": "binary_search"
-    }
-
-    # If temperature is equidistant, prepare for double lookup
-    if is_equidistant:
-        # Create equidistant energy array and mapping
-        y_eq, inv_delta_y_eq = y_eq_from_y_neq(y_bs)
-        idx_mapping = create_idx_mapping(y_bs, y_eq)
-
-        result.update({
-            "x_eq": x_bs,
-            "y_neq": y_bs,
-            "y_eq": y_eq,
-            "inv_delta_y_eq": inv_delta_y_eq,
-            "idx_map": idx_mapping,
-            "method": "double_lookup"
-        })
-
-    return result
-'''
->>>>>>> a7765ee0
+
 
 def interpolate_double_lookup(E_target: float, T_eq: np.ndarray, E_neq: np.ndarray, E_eq: np.ndarray, inv_delta_E_eq: float, idx_map: np.ndarray) -> float:
 
