--- conflicted
+++ resolved
@@ -351,12 +351,8 @@
 
     # Flip arrays if temperature is in descending order
     if T_decreasing:
-<<<<<<< HEAD
-        # print("Temperature array is descending, flipping arrays for processing")
-=======
         if verbose:
             print("Temperature array is descending, flipping arrays for processing")
->>>>>>> 1f716b64
         T_bs = np.flip(T_bs)
         E_bs = np.flip(E_bs)
 
@@ -387,22 +383,6 @@
 
     # If temperature is equidistant, prepare for double lookup
     if is_equidistant:
-<<<<<<< HEAD
-        # print(f"Temperature array is equidistant with increment {T_incr}, using double lookup")
-        # Create equidistant energy array and mapping
-        E_eq, inv_delta_E_eq = E_eq_from_E_neq(E_bs)
-        idx_mapping = create_idx_mapping(E_bs, E_eq)
-
-        result.update({
-            "T_eq": T_bs,
-            "E_neq": E_bs,
-            "E_eq": E_eq,
-            "inv_delta_E_eq": inv_delta_E_eq,
-            "idx_map": idx_mapping,
-            "method": "double_lookup"
-        })
-    else:
-=======
         if verbose:
             print(f"Temperature array is equidistant with increment {T_incr}, using double lookup")
 
@@ -424,7 +404,6 @@
                 print(f"Warning: Failed to create double lookup tables: {e}")
                 print("Falling back to binary search method")
     elif verbose:
->>>>>>> 1f716b64
         print("Temperature array is not equidistant, using binary search")
 
     return result
