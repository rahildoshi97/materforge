#include "interpolate_binary_search_cpp.h"
#include "interpolate_double_lookup_cpp.h"
#include <array>
#include <random>
#include <chrono>
#include <iomanip>
#include <cassert>
#include <iostream>
#include <numeric>
#include "TestArrayContainer.hpp"

<<<<<<< HEAD

=======
>>>>>>> a42ceecb
// Helper function to compare floating point numbers
bool is_equal(double a, double b, double tolerance = 1e-10) {
    return std::abs(a - b) < tolerance;
}

<<<<<<< HEAD

=======
>>>>>>> a42ceecb
void test_basic_functionality() {
    std::cout << "\nTesting basic functionality..." << std::endl;

    // Test middle point interpolation
    const double test_E = 16950000000.0;

    // Binary Search Tests
    {
        BinarySearchTests tests;
        double result = tests.interpolateBS(test_E);
        // Expected value based on T_bs array
        double expected_T = 3253.15;
        assert(is_equal(result, expected_T));
        std::cout << "Basic binary search interpolation passed" << std::endl;
    }

    // Double Lookup Tests
    {
<<<<<<< HEAD
        // Setup double lookup specific data
        std::array<double, 4> E_eq_arr = {1.68e10, 1.69e10, 1.70e10, 1.71e10};
        std::array<double, 4> idx_map_arr = {0, 1, 2, 3};
        const double inv_delta_E_eq = 1.0 / (1e9);

        DoubleLookupTests tests;
        double result_arr = tests.interpolateDL(test_E);
        assert(is_equal(result_arr, expected_T));
=======
        DoubleLookupTests tests;
        double result = tests.interpolateDL(test_E);
        // Expected value based on T_eq array
        double expected_T = 3258.15;
        assert(is_equal(result, expected_T));
        std::cout << "Basic double lookup interpolation passed" << std::endl;
>>>>>>> a42ceecb
    }
}

void test_edge_cases_and_errors() {
    std::cout << "\nTesting edge cases and error handling..." << std::endl;

    // Test boundary values for binary search
    {
        BinarySearchTests tests;

        // Test below minimum
        double result_min = tests.interpolateBS(16750000000.0);
        assert(is_equal(result_min, 3243.15));

        // Test above maximum
        double result_max = tests.interpolateBS(17150000000.0);
        assert(is_equal(result_max, 3278.15));

        std::cout << "Edge cases for binary search passed" << std::endl;
    }

    // Double Lookup edge cases
    {
        DoubleLookupTests tests;

<<<<<<< HEAD
        // Array tests
        DoubleLookupTests tests;
        double result_arr_min = tests.interpolateDL(1.67e10);
        assert(is_equal(result_arr_min, 3243.15));
=======
        // Test below minimum
        double result_min = tests.interpolateDL(16750000000.0);
        assert(is_equal(result_min, 3243.15));

        // Test above maximum
        double result_max = tests.interpolateDL(17150000000.0);
        assert(is_equal(result_max, 3273.15));

        std::cout << "Edge cases for double lookup passed" << std::endl;
>>>>>>> a42ceecb
    }
}

void test_interpolation_accuracy() {
    std::cout << "\nTesting interpolation accuracy..." << std::endl;

    // Test data with precise values
    struct TestCase {
        double input_E;
        double expected_T_bs;
        double expected_T_dl;
        double tolerance;
        std::string description;
    };

    const std::vector<TestCase> test_cases = {
        // Test cases with expected interpolated values for both methods
        {16850000000.0, 3245.65, 3248.15, 1e-10, "Quarter-point interpolation"},
        {16950000000.0, 3253.15, 3258.15, 1e-10, "Mid-point interpolation"},
        {17050000000.0, 3268.15, 3268.15, 1e-10, "Three-quarter-point interpolation"},
        // Near exact points
        {16900000000.0, 3248.15, 3253.15, 1e-8, "Near-exact point"},
        {17000000000.0, 3258.15, 3263.15, 1e-8, "Near-exact point"}
    };

    for (const auto& test : test_cases) {
        // Binary Search Tests
        BinarySearchTests bs_tests;
        double result_bs = bs_tests.interpolateBS(test.input_E);
        assert(is_equal(result_bs, test.expected_T_bs, test.tolerance));

        // Double Lookup Tests
        DoubleLookupTests dl_tests;
        double result_dl = dl_tests.interpolateDL(test.input_E);
        assert(is_equal(result_dl, test.expected_T_dl, test.tolerance));

        std::cout << "Accuracy test passed for " << test.description << std::endl;
    }
}

void test_consistency() {
    std::cout << "\nTesting interpolation consistency..." << std::endl;

    // Test that small changes in input produce correspondingly small changes in output
    BinarySearchTests bs_tests;
    DoubleLookupTests dl_tests;

    const double base_E = 16900000000.0;
    const double delta_E = 1000000.0;  // Small change in energy

    double base_T_bs = bs_tests.interpolateBS(base_E);
    double delta_T_bs = bs_tests.interpolateBS(base_E + delta_E) - base_T_bs;

    double base_T_dl = dl_tests.interpolateDL(base_E);
    double delta_T_dl = dl_tests.interpolateDL(base_E + delta_E) - base_T_dl;

    // Check that changes are reasonable (not too large for small input change)
    assert(std::abs(delta_T_bs) < 1.0);
    assert(std::abs(delta_T_dl) < 1.0);

    std::cout << "Consistency test passed" << std::endl;
}

void test_stress() {
    std::cout << "\nPerforming stress testing..." << std::endl;

    BinarySearchTests bs_tests;
    DoubleLookupTests dl_tests;

    // Test with extremely large values
    double large_E = 1.0e20;
    double result_large_bs = bs_tests.interpolateBS(large_E);
    double result_large_dl = dl_tests.interpolateDL(large_E);

    // Test with extremely small values
    double small_E = 1.0e-20;
    double result_small_bs = bs_tests.interpolateBS(small_E);
    double result_small_dl = dl_tests.interpolateDL(small_E);

    // For extreme values, we should get boundary values
    assert(is_equal(result_large_bs, 3278.15));
    assert(is_equal(result_large_dl, 3273.15));
    assert(is_equal(result_small_bs, 3243.15));
    assert(is_equal(result_small_dl, 3243.15));

    std::cout << "Stress tests passed" << std::endl;
}

void test_random_validation() {
    std::cout << "\nTesting with random inputs..." << std::endl;

    BinarySearchTests bs_tests;
    DoubleLookupTests dl_tests;

    std::random_device rd;
    std::mt19937 gen(rd());
    std::uniform_real_distribution<double> dist(16800000000.0, 17100000000.0);

    const int num_tests = 1000;
    for (int i = 0; i < num_tests; ++i) {
        double random_E = dist(gen);

        double result_bs = bs_tests.interpolateBS(random_E);
        double result_dl = dl_tests.interpolateDL(random_E);

        // Results should be within the temperature range
        assert(result_bs >= 3243.15 && result_bs <= 3278.15);
        assert(result_dl >= 3243.15 && result_dl <= 3273.15);
    }

    std::cout << "Random input validation passed" << std::endl;
}


void test_performance() {
    std::cout << "\nTesting performance..." << std::endl;

    // Configuration parameters
    constexpr int warmupSteps = 5;
    constexpr int outerIterations = 10;
    constexpr int numCells = 64*64*64;

    // Setup test data
    SS316L test;
    std::vector<double> random_energies(numCells);

    // Generate random values
    std::random_device rd;
    std::mt19937 gen(rd());
    const double E_min = SS316L::E_neq.front() * 0.8;
    const double E_max = SS316L::E_neq.back() * 1.2;
    std::uniform_real_distribution<double> dist(E_min, E_max);

    // Fill random energies
    for(auto& E : random_energies) {
        E = dist(gen);
    }

    // Warmup runs
    std::cout << "Performing warmup steps..." << std::endl;
    for(int i = 0; i < warmupSteps; ++i) {
        for(const double& E : random_energies) {
            // volatile double result = interpolate_double_lookup_cpp(E, test);
            volatile double result = test.interpolateDL(E);
        }
    }
    for(int i = 0; i < warmupSteps; ++i) {
        for(const double& E : random_energies) {
            volatile double result = test.interpolateBS(E);
        }
    }

    // Performance measurement
    std::cout << "\nStarting performance measurement..." << std::endl;
    std::vector<double> timings_binary;
    std::vector<double> timings_double_lookup;

    for(int iter = 0; iter < outerIterations; ++iter) {
        std::cout << "\nIteration " << iter + 1 << "/" << outerIterations << std::endl;

        // Double Lookup timing
        {
            const auto start1 = std::chrono::high_resolution_clock::now();
            for(const double& E : random_energies) {
                volatile double result = test.interpolateDL(E);
            }
            const auto end1 = std::chrono::high_resolution_clock::now();
            const auto duration1 = std::chrono::duration_cast<std::chrono::nanoseconds>(
                end1 - start1).count();
            timings_double_lookup.push_back(static_cast<double>(duration1));

            std::cout << "Double Lookup - Iteration time: " << duration1 << " ns" << std::endl;
        }

        // Binary Search timing
        {
            const auto start2 = std::chrono::high_resolution_clock::now();
            for(const double& E : random_energies) {
                volatile double result = test.interpolateBS(E);
            }
            const auto end2 = std::chrono::high_resolution_clock::now();
            const auto duration2 = std::chrono::duration_cast<std::chrono::nanoseconds>(
                end2 - start2).count();
            timings_binary.push_back(static_cast<double>(duration2));

            std::cout << "Binary Search - Iteration time: " << duration2 << " ns" << std::endl;
        }
    }

    // Calculate and print statistics
    auto calc_stats = [](const std::vector<double>& timings) {
        double sum = std::accumulate(timings.begin(), timings.end(), 0.0);
        double mean = sum / static_cast<double>(timings.size());
        double sq_sum = std::inner_product(timings.begin(), timings.end(),
                                         timings.begin(), 0.0);
        double stdev = std::sqrt(sq_sum / static_cast<double>(timings.size()) - mean * mean);
        return std::make_pair(mean, stdev);
    };

    auto [binary_mean, binary_stdev] = calc_stats(timings_binary);
    auto [lookup_mean, lookup_stdev] = calc_stats(timings_double_lookup);

    std::cout << "\nPerformance Results (" << numCells << " cells, "
              << outerIterations << " iterations):" << std::endl;
    std::cout << "Binary Search:" << std::endl;
    std::cout << "  Mean time: " << binary_mean << " ± " << binary_stdev << " ns" << std::endl;
    std::cout << "  Per cell: " << binary_mean/numCells << " ns" << std::endl;

    std::cout << "Double Lookup:" << std::endl;
    std::cout << "  Mean time: " << lookup_mean << " ± " << lookup_stdev << " ns" << std::endl;
    std::cout << "  Per cell: " << lookup_mean/numCells << " ns" << std::endl;
}


int main() {
    try {
        test_basic_functionality();
        test_edge_cases_and_errors();
        test_interpolation_accuracy();
        test_consistency();
        test_stress();
        test_random_validation();
        test_performance();

        std::cout << "\nAll tests completed successfully!" << std::endl;
        return 0;
    } catch (const std::exception& e) {
        std::cerr << "Test failed: " << e.what() << std::endl;
        return 1;
    }
}<|MERGE_RESOLUTION|>--- conflicted
+++ resolved
@@ -9,19 +9,11 @@
 #include <numeric>
 #include "TestArrayContainer.hpp"
 
-<<<<<<< HEAD
-
-=======
->>>>>>> a42ceecb
 // Helper function to compare floating point numbers
 bool is_equal(double a, double b, double tolerance = 1e-10) {
     return std::abs(a - b) < tolerance;
 }
 
-<<<<<<< HEAD
-
-=======
->>>>>>> a42ceecb
 void test_basic_functionality() {
     std::cout << "\nTesting basic functionality..." << std::endl;
 
@@ -40,23 +32,12 @@
 
     // Double Lookup Tests
     {
-<<<<<<< HEAD
-        // Setup double lookup specific data
-        std::array<double, 4> E_eq_arr = {1.68e10, 1.69e10, 1.70e10, 1.71e10};
-        std::array<double, 4> idx_map_arr = {0, 1, 2, 3};
-        const double inv_delta_E_eq = 1.0 / (1e9);
-
-        DoubleLookupTests tests;
-        double result_arr = tests.interpolateDL(test_E);
-        assert(is_equal(result_arr, expected_T));
-=======
         DoubleLookupTests tests;
         double result = tests.interpolateDL(test_E);
         // Expected value based on T_eq array
         double expected_T = 3258.15;
         assert(is_equal(result, expected_T));
         std::cout << "Basic double lookup interpolation passed" << std::endl;
->>>>>>> a42ceecb
     }
 }
 
@@ -82,12 +63,6 @@
     {
         DoubleLookupTests tests;
 
-<<<<<<< HEAD
-        // Array tests
-        DoubleLookupTests tests;
-        double result_arr_min = tests.interpolateDL(1.67e10);
-        assert(is_equal(result_arr_min, 3243.15));
-=======
         // Test below minimum
         double result_min = tests.interpolateDL(16750000000.0);
         assert(is_equal(result_min, 3243.15));
@@ -97,7 +72,6 @@
         assert(is_equal(result_max, 3273.15));
 
         std::cout << "Edge cases for double lookup passed" << std::endl;
->>>>>>> a42ceecb
     }
 }
 
