#pragma once
#include <cmath>
#include <stdexcept>


template<typename ArrayContainer>
double interpolate_double_lookup_cpp(
    double y_target,
    const ArrayContainer& arrs) {

    // Handle boundary cases
    if (y_target <= arrs.y_neq[0]) return arrs.x_eq[0];
    if (y_target >= arrs.y_neq.back()) return arrs.x_eq.back();

    // Calculate index in equidistant grid
    int idx_y_eq = static_cast<int>((y_target - arrs.y_eq[0]) * arrs.inv_delta_y_eq);
    idx_y_eq = std::min(idx_y_eq, static_cast<int>(arrs.idx_map.size() - 1));

    // Get index from mapping
    int idx_y_neq = arrs.idx_map[idx_y_eq];

    // Make sure we don't go out of bounds
    idx_y_neq = std::min(idx_y_neq, static_cast<int>(arrs.y_neq.size() - 2));

    // Adjust index if needed
<<<<<<< HEAD
    idx_E_neq += arrs.E_neq[idx_E_neq + 1] < E_target;
=======
    /*if (arrs.y_neq[idx_y_neq + 1] < y_target) {
        ++idx_y_neq;
    }*/
    idx_y_neq += arrs.y_neq[idx_y_neq + 1] < y_target;
>>>>>>> a7765ee0

    // Get interpolation points
    const double y1 = arrs.y_neq[idx_y_neq];
    const double y2 = arrs.y_neq[idx_y_neq + 1];
    const double x1 = arrs.x_eq[idx_y_neq];
    const double x2 = arrs.x_eq[idx_y_neq + 1];

    // Linear interpolation
    const double slope = (x2 - x1) / (y2 - y1);
    return x1 + slope * (y_target - y1);
}<|MERGE_RESOLUTION|>--- conflicted
+++ resolved
@@ -23,14 +23,7 @@
     idx_y_neq = std::min(idx_y_neq, static_cast<int>(arrs.y_neq.size() - 2));
 
     // Adjust index if needed
-<<<<<<< HEAD
-    idx_E_neq += arrs.E_neq[idx_E_neq + 1] < E_target;
-=======
-    /*if (arrs.y_neq[idx_y_neq + 1] < y_target) {
-        ++idx_y_neq;
-    }*/
     idx_y_neq += arrs.y_neq[idx_y_neq + 1] < y_target;
->>>>>>> a7765ee0
 
     // Get interpolation points
     const double y1 = arrs.y_neq[idx_y_neq];
