# The general convention in this file are SI units m, s, kg, A, V, K, etc.

# ====================================================================================================

# To create an alloy, the following inputs are always required:
# name: alloy_name

# composition:
#   element_1: composition fraction
#   element_2: composition fraction
#   element_3: composition fraction

# solidus_temperature: 1605  # the highest temperature at which an alloy is solid – where melting begins

# liquidus_temperature: 1735  # temperature at which an alloy is completely melted

# ====================================================================================================

# Any material property can be set in four ways:

# 1. constant float properties
# eg: density: 7950  # kg/m³


# 2. file based properties (input via a .txt, .csv or .xlsx file)
# 2.1. Simple format
# property_name: path/to/file
# eg: density: ./density_temperature.txt
# eg: density: ./density_temperature.csv
# eg: density: ./density_temperature.xlsx
# Note: this 'simple format' assigns the first column of the input file to the temperature data (K)
#       and the second column to the corresponding property data.

# 2.2 Advanced format
# property_name:
#   file: ./path/to/file
#   temp_col: Temperature  # Name of the temperature column
#   prop_col: Property  # Name of the property column
# Note: Advanced format is required when you have a file with multiple columns.
# Note: For .txt files, columns should be space/tab separated


# 3. key-val pair properties
# property_name:
#   key: list of temperature values or tuple with start and increment/decrement value
#   val: property values
# eg: density:
#       key: [solidus_temperature, liquidus_temperature]   # References to defined temperatures
#       val: [7262.34, 7037.47]  # Corresponding density values (kg/m³)
# eg: density:
#       key: [1735.00, 1730.00, 1720.00, 1715.00, 1710.00, 1700.00, 1695.00, 1690.00]  # Explicit temperature list (K)
#       val: [7037.470, 7060.150, 7110.460, 7127.680, 7141.620, 7172.590, 7184.010, 7192.780]  # Corresponding values
# eg: density:
#       key: (1735.00, -5)  # Start at 1735.00K and decrement by 5K for each value in val
#       # [1735.00, 1730.00, 1725.00, 1720.00, 1715.00, 1710.00, 1705.00, 1700.00, 1695.00, 1690.00]
#       val: [7037.470, 7060.150, 7088.800, 7110.460, 7127.680, 7141.620, 7156.800, 7172.590, 7184.010, 7192.780]
# Note: When using a tuple for key, the generated temperature points will be:
#       [start, start+increment, start+2*increment, ...] until matching the length of val


# 4. computed properties
# 4.1. Simple format (currently supported for density, thermal_diffusivity, energy_density only)
# property_name: compute
# eg: density: compute
# eg: thermal_diffusivity: compute
# eg: energy_density: compute
# Note: simple format uses the default model to compute the property
# Note: the equations used here are:
# - Density by thermal expansion: rho(T) = rho_0 / (1 + tec * (T - T_0))^3
# Required properties: base_temperature, base_density, thermal_expansion_coefficient
# - Thermal diffusivity by heat conductivity: alpha(T) = k(T) / (rho(T) * c_p(T))
# Required properties: heat_conductivity, density, heat_capacity
# - Energy density (standard model): rho(T) * (c_p(T) * T + L)
# Required properties: density, heat_capacity, latent_heat_of_fusion

# 4.2. Advanced format (currently supported for energy_density only)
# property_name:
#   compute: model_name
# eg: energy_density:
#       compute: enthalpy_based
# eg: energy_density:
#       compute: total_enthalpy
# Note: the equations used here are:
# - Energy density (enthalpy_based model): rho(T) * (h(T) + L)
# Required properties: density, specific_enthalpy, latent_heat_of_fusion
# - Energy density (total_enthalpy model): rho(T) * h(T)
# Required properties: density, specific_enthalpy

# Note: If energy_density is a compute method, an additional property 'energy_density_temperature_array' needs to be specified
# energy_density_temperature_array: (start, stop, third_parameter)

# The third_parameter can be interpreted in two ways:
# - If it's a float value (e.g., 5.0 or -5.0), it's treated as the temperature increment/decrement between points
# eg: energy_density_temperature_array: (300, 3000, 5.0) # From 300K to 3000K in steps of 5K
# eg: energy_density_temperature_array: (3000, 300, -5.0) # From 3000K to 300K in steps of -5K

# - If it's an integer value (e.g., 541), it's treated as the total number of points to generate
# eg: energy_density_temperature_array: (300, 3000, 541) # 541 evenly spaced points from 300K to 3000K
# eg: energy_density_temperature_array: (3000, 300, 541) # 541 evenly spaced points from 3000K to 300K

# ====================================================================================================

# Important Notes:
#   1. If a specific property is defined in multiple ways or multiple times, the parser will throw an error.
#   2. If required dependencies for computed properties are missing, an error will be raised.
#   3. Properties will be computed in the correct order regardless of their position in the file.
#   4. All numerical values must use period (.) as decimal separator, not comma.
#   5. Interpolation between data points is performed automatically for file-based and key-val properties.
#   6. To retrieve temperature from energy_density, use the default "interpolate" method from within
#   the generated class from InterpolationArrayContainer named after the alloy.

# ====================================================================================================


name: SS304L

composition:
  C: 0.0002
  Si: 0.0041
  Mn: 0.016
  P: 0.00028
  S: 0.00002
  Cr: 0.1909
  N: 0.00095
  Ni: 0.0806
  Fe: 0.70695

solidus_temperature: 1605.
liquidus_temperature: 1735.

# temperature_range: [300, 3000, 541]  # 541 (int) -> points
#OR
temperature_range: [3000, 300, -5.0]  # 5.0 (float) -> increment

properties:
  # energy_density:
  # key: (500, 20)
  # val: [...]
  #OR
  # energy_density: compute
  #OR
  energy_density: compute
  # User can specify either:
  # energy_density_temperature_array: (300, 3000, 541)  # int for number of points
  # OR
  #energy_density_temperature_array: (300, 3000, 5.0)   # float for delta (increment)
  # save the energy_density and temperature as arrays always.


  #density: 7950.
  #OR
  #density: compute  # computed by thermal expansion coefficient, should be acceptable even if TEC is defined later in the file
  base_temperature: 2273.
  base_density: 6.591878918e3
  #OR
  density:
    file: ./304L_Erstarrungsdaten_edited.xlsx
    temp_col: T (K)
    prop_col: Density (kg/(m)^3)


  heat_conductivity:
    file: ./304L_Erstarrungsdaten_edited.xlsx
    temp_col: T (K)
    prop_col: Thermal conductivity (W/(m*K))-TOTAL-10000.0(K/s)


  heat_capacity:
    file: ./304L_Erstarrungsdaten_edited.xlsx
    temp_col: T (K)
    prop_col: Specific heat (J/(Kg K))

  thermal_expansion_coefficient: 16.3e-6

  specific_enthalpy:
    compute: default
    #OR
    # compute: latent_heat_based

<<<<<<< HEAD
  latent_heat_of_fusion:
    file: ./304L_Erstarrungsdaten_edited.xlsx
    temp_col: T (K)
    prop_col: Latent heat (J/Kg)
    #OR
    # latent_heat_of_fusion:
    # key: [solidus_temperature, liquidus_temperature]
    # val: [171401, 0]
=======
  # latent_heat_of_fusion:
    # file: ./304L_Erstarrungsdaten_edited.xlsx
    # temp_col: T (K)
    # prop_col: Latent heat (J/Kg)
  #OR
  latent_heat_of_fusion:
    key: [solidus_temperature, liquidus_temperature]
    val: [0, 171401]
>>>>>>> fe5414c9


    # heat_conductivity:
    # key: [1200, 1800, 2200, 2400]  # temperature values
    # val: [25, 30, 33, 35]  # corresponding heat_conductivity values


    # heat_capacity:
    # key: [solidus_temperature, liquidus_temperature]
    # val: [600, 800]
    #OR
    # heat_capacity:
    # key: (1000, 200)  # generates equidistant values starting 1000 with an increment of 200 until the length of val
    # [1000, 1200, 1400, 1600, 1800, 2000, 2200, 2400, 2600, 2800, 3000, 3200]
    # val: [580, 590, 600, 600, 600, 610, 620, 630, 660, 700, 750, 750]
    #OR
    # heat_capacity:
    # key: [1000, 1200, 1400, 1600, ...]
    # val: [580, 590, 600, 600, 600, 610, 620, 630, 660, 700, 750, 780, 789, 799, 800, 800, 800, ...]
  #OR
  # heat_capacity: file.txt  # file with 2 columns of data


  thermal_diffusivity: compute  # use implemented function: heat_conductivity / (density * heat_capacity)


  # electrical_conductivity: compute  # use implemented function: heat_conductivity / (LorenzNumber * temperature)


  # heat_capacity: compute  # check dependency circles -> here throw an error!!!<|MERGE_RESOLUTION|>--- conflicted
+++ resolved
@@ -177,16 +177,6 @@
     #OR
     # compute: latent_heat_based
 
-<<<<<<< HEAD
-  latent_heat_of_fusion:
-    file: ./304L_Erstarrungsdaten_edited.xlsx
-    temp_col: T (K)
-    prop_col: Latent heat (J/Kg)
-    #OR
-    # latent_heat_of_fusion:
-    # key: [solidus_temperature, liquidus_temperature]
-    # val: [171401, 0]
-=======
   # latent_heat_of_fusion:
     # file: ./304L_Erstarrungsdaten_edited.xlsx
     # temp_col: T (K)
@@ -195,24 +185,23 @@
   latent_heat_of_fusion:
     key: [solidus_temperature, liquidus_temperature]
     val: [0, 171401]
->>>>>>> fe5414c9
-
-
-    # heat_conductivity:
+
+
+  # heat_conductivity:
     # key: [1200, 1800, 2200, 2400]  # temperature values
     # val: [25, 30, 33, 35]  # corresponding heat_conductivity values
 
 
-    # heat_capacity:
+  # heat_capacity:
     # key: [solidus_temperature, liquidus_temperature]
     # val: [600, 800]
-    #OR
-    # heat_capacity:
+  #OR
+  # heat_capacity:
     # key: (1000, 200)  # generates equidistant values starting 1000 with an increment of 200 until the length of val
     # [1000, 1200, 1400, 1600, 1800, 2000, 2200, 2400, 2600, 2800, 3000, 3200]
     # val: [580, 590, 600, 600, 600, 610, 620, 630, 660, 700, 750, 750]
-    #OR
-    # heat_capacity:
+  #OR
+  # heat_capacity:
     # key: [1000, 1200, 1400, 1600, ...]
     # val: [580, 590, 600, 600, 600, 610, 620, 630, 660, 700, 750, 780, 789, 799, 800, 800, 800, ...]
   #OR
